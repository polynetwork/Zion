--- conflicted
+++ resolved
@@ -96,7 +96,6 @@
 	pendingLogsFeed event.Feed
 
 	// Subscriptions
-<<<<<<< HEAD
 	mux          *event.TypeMux
 	chainHeadCh  chan core.ChainHeadEvent
 	chainHeadSub event.Subscription
@@ -105,18 +104,6 @@
 
 	epochMu sync.RWMutex
 	epoch   *nm.EpochInfo
-=======
-	mux            *event.TypeMux
-	chainHeadCh    chan core.ChainHeadEvent
-	chainHeadSub   event.Subscription
-	epochChangeCh  chan types.EpochChangeEvent
-	epochChangeSub event.Subscription
-	requestCh      chan types.Block
-	requestSub     event.Subscription
-
-	nextEpoch *types.EpochChangeEvent
-	epochMu   sync.Mutex
->>>>>>> 29292bd8
 
 	// Channels
 	newWorkCh chan *newWorkReq
@@ -153,7 +140,6 @@
 
 func newWorker(config *Config, chainConfig *params.ChainConfig, engine consensus.Engine, eth Backend, mux *event.TypeMux, isLocalBlock func(*types.Block) bool, init bool) *worker {
 	worker := &worker{
-<<<<<<< HEAD
 		config:       config,
 		chainConfig:  chainConfig,
 		engine:       engine,
@@ -169,24 +155,6 @@
 		requestCh:    make(chan types.Block),
 		resultCh:     make(chan *types.Block, resultQueueSize),
 		exitCh:       make(chan struct{}),
-=======
-		config:        config,
-		chainConfig:   chainConfig,
-		engine:        engine,
-		eth:           eth,
-		mux:           mux,
-		chain:         eth.BlockChain(),
-		isLocalBlock:  isLocalBlock,
-		unconfirmed:   newUnconfirmedBlocks(eth.BlockChain(), miningLogAtDepth),
-		pendingTasks:  make(map[common.Hash]*task),
-		chainHeadCh:   make(chan core.ChainHeadEvent, chainHeadChanSize),
-		epochChangeCh: make(chan types.EpochChangeEvent, epochChangeChanSize),
-		newWorkCh:     make(chan *newWorkReq),
-		taskCh:        make(chan *task),
-		requestCh:     make(chan types.Block),
-		resultCh:      make(chan *types.Block, resultQueueSize),
-		exitCh:        make(chan struct{}),
->>>>>>> 29292bd8
 	}
 	// Subscribe events for blockchain
 	worker.chainHeadSub = eth.BlockChain().SubscribeChainHeadEvent(worker.chainHeadCh)
@@ -341,10 +309,6 @@
 // mainLoop is a standalone goroutine to regenerate the sealing task based on the received event.
 func (w *worker) mainLoop() {
 	defer w.chainHeadSub.Unsubscribe()
-<<<<<<< HEAD
-=======
-	defer w.epochChangeSub.Unsubscribe()
->>>>>>> 29292bd8
 	defer w.requestSub.Unsubscribe()
 
 	for {
@@ -358,11 +322,6 @@
 			return
 		case <-w.requestSub.Err():
 			return
-<<<<<<< HEAD
-=======
-		case <-w.epochChangeSub.Err():
-			return
->>>>>>> 29292bd8
 		}
 	}
 }
