/*
 * Copyright (C) 2021 The Zion Authors
 * This file is part of The Zion library.
 *
 * The Zion is free software: you can redistribute it and/or modify
 * it under the terms of the GNU Lesser General Public License as published by
 * the Free Software Foundation, either version 3 of the License, or
 * (at your option) any later version.
 *
 * The Zion is distributed in the hope that it will be useful,
 * but WITHOUT ANY WARRANTY; without even the implied warranty of
 * MERCHANTABILITY or FITNESS FOR A PARTICULAR PURPOSE.  See the
 * GNU Lesser General Public License for more details.
 *
 * You should have received a copy of the GNU Lesser General Public License
 * along with The Zion.  If not, see <http://www.gnu.org/licenses/>.
 */
package utils

import (
<<<<<<< HEAD
	"math"

=======
>>>>>>> 217249a4
	"github.com/ethereum/go-ethereum/common"
)

var (
	BYTE_FALSE = []byte{0}
	BYTE_TRUE  = []byte{1}
)

var (
	SystemTxSender = common.HexToAddress("0x0000000000000000000100000000000000000000")
)

var (
	NodeManagerContractAddress       = common.HexToAddress("0x0000000000000000000000000000000000001000")
	EconomicContractAddress          = common.HexToAddress("0x0000000000000000000000000000000000001001")
	InfoSyncContractAddress          = common.HexToAddress("0x0000000000000000000000000000000000001002")
	CrossChainManagerContractAddress = common.HexToAddress("0x0000000000000000000000000000000000001003")
	SideChainManagerContractAddress  = common.HexToAddress("0x0000000000000000000000000000000000001004")
	RelayerManagerContractAddress    = common.HexToAddress("0x0000000000000000000000000000000000001005")
	Neo3StateManagerContractAddress  = common.HexToAddress("0x0000000000000000000000000000000000001006")
	SignatureManagerContractAddress  = common.HexToAddress("0x0000000000000000000000000000000000001007")
	ProposalManagerContractAddress   = common.HexToAddress("0x0000000000000000000000000000000000001008")

	NO_PROOF_ROUTER   = uint64(1)
	ETH_COMMON_ROUTER = uint64(2)

	RIPPLE_ROUTER    = uint64(6)
)

const (
	SystemGas      = math.MaxUint64 / 2 // system tx will be executed in evm, and gas calculating is needed.
	SystemGasPrice = int64(0)           // consensus txs do not need to participate in gas price bidding
)<|MERGE_RESOLUTION|>--- conflicted
+++ resolved
@@ -18,11 +18,6 @@
 package utils
 
 import (
-<<<<<<< HEAD
-	"math"
-
-=======
->>>>>>> 217249a4
 	"github.com/ethereum/go-ethereum/common"
 )
 
@@ -50,9 +45,4 @@
 	ETH_COMMON_ROUTER = uint64(2)
 
 	RIPPLE_ROUTER    = uint64(6)
-)
-
-const (
-	SystemGas      = math.MaxUint64 / 2 // system tx will be executed in evm, and gas calculating is needed.
-	SystemGasPrice = int64(0)           // consensus txs do not need to participate in gas price bidding
 )