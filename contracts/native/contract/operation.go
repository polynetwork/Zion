--- conflicted
+++ resolved
@@ -25,11 +25,7 @@
 )
 
 func ValidateOwner(n *native.NativeContract, address common.Address) error {
-<<<<<<< HEAD
-	if n.ContractRef().TxOrigin() == address {
-=======
 	if n.ContractRef().TxOrigin() != address {
->>>>>>> ef3d6cf4
 		return fmt.Errorf("validateOwner, authentication failed!")
 	}
 	return nil
