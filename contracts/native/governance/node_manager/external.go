/*
 * Copyright (C) 2021 The Zion Authors
 * This file is part of The Zion library.
 *
 * The Zion is free software: you can redistribute it and/or modify
 * it under the terms of the GNU Lesser General Public License as published by
 * the Free Software Foundation, either version 3 of the License, or
 * (at your option) any later version.
 *
 * The Zion is distributed in the hope that it will be useful,
 * but WITHOUT ANY WARRANTY; without even the implied warranty of
 * MERCHANTABILITY or FITNESS FOR A PARTICULAR PURPOSE.  See the
 * GNU Lesser General Public License for more details.
 *
 * You should have received a copy of the GNU Lesser General Public License
 * along with The Zion.  If not, see <http://www.gnu.org/licenses/>.
 */

package node_manager

import (
	"fmt"
	"math/big"
	"sort"

	"github.com/ethereum/go-ethereum/common"
	"github.com/ethereum/go-ethereum/common/hexutil"
	"github.com/ethereum/go-ethereum/core"
	"github.com/ethereum/go-ethereum/core/state"
	"github.com/ethereum/go-ethereum/crypto"
	"github.com/ethereum/go-ethereum/params"
)

var (
<<<<<<< HEAD
	GenesisMaxCommission, _ = new(big.Int).SetString("5000", 10) // 50%
	// todo(fuk): reset the initial stake amount to be 100000
	GenesisMinInitialStake        = new(big.Int).Mul(big.NewInt(100), params.ZNT1)
	GenesisMaxDescLength   uint64 = 2048
	// todo(fuk): reset the block per epoch to be 400000
	GenesisBlockPerEpoch                = new(big.Int).SetUint64(200)
	GenesisConsensusValidatorNum uint64 = 4
	GenesisVoterValidatorNum     uint64 = 4
=======
	GenesisMaxCommissionChange, _        = new(big.Int).SetString("500", 10) // 50%
	GenesisMinInitialStake               = new(big.Int).Mul(big.NewInt(100000), params.ZNT1)
	GenesisMaxDescLength          uint64 = 2048
	GenesisBlockPerEpoch                 = new(big.Int).SetUint64(400000)
	GenesisConsensusValidatorNum  uint64 = 4
	GenesisVoterValidatorNum      uint64 = 4
>>>>>>> 89410080
)

func init() {
	// store data in genesis block
	core.RegGenesis = func(db *state.StateDB, genesis *core.Genesis) error {
		data := genesis.Alloc
		peers := make([]*Peer, 0, len(data))
		for addr, v := range data {
			pk := hexutil.Encode(v.PublicKey)
			pubkey, err := crypto.DecompressPubkey(v.PublicKey)
			if err != nil {
				return fmt.Errorf("store genesis peers, decompress pubkey failed, err: %v", err)
			}
			if got := crypto.PubkeyToAddress(*pubkey); got != addr {
				return fmt.Errorf("store genesis peers, expect address %s got %s", addr.Hex(), got.Hex())
			}
			peer := &Peer{PubKey: pk, Address: addr}
			peers = append(peers, peer)
		}
		// the order of peer in the list is random, so we must sort the list before store.
		// btw, the mpt tree only needs the value of state_object to be deterministic.
		sort.Slice(peers, func(i, j int) bool {
			return peers[i].Address.Hex() < peers[j].Address.Hex()
		})
		if _, err := StoreCommunityInfo(db, genesis.CommunityRate, genesis.CommunityAddress); err != nil {
			return err
		}
		if _, err := StoreGenesisEpoch(db, peers); err != nil {
			return err
		}
		if err := StoreGenesisGlobalConfig(db); err != nil {
			return err
		}

		return nil
	}
}

func StoreCommunityInfo(s *state.StateDB, communityRate *big.Int, communityAddress common.Address) (*CommunityInfo, error) {
	cache := (*state.CacheDB)(s)
	communityInfo := &CommunityInfo{
		CommunityRate:    communityRate,
		CommunityAddress: communityAddress,
	}
	if err := setGenesisCommunityInfo(cache, communityInfo); err != nil {
		return nil, err
	}
	return communityInfo, nil
}

func StoreGenesisEpoch(s *state.StateDB, peers []*Peer) (*EpochInfo, error) {
	cache := (*state.CacheDB)(s)
	epoch := &EpochInfo{
		ID:          StartEpochID,
		Validators:  peers,
		Voters:      peers,
		StartHeight: new(big.Int),
	}

	// store current epoch and epoch info
	if err := setGenesisEpochInfo(cache, epoch); err != nil {
		return nil, err
	}
	return epoch, nil
}

func StoreGenesisGlobalConfig(s *state.StateDB) error {
	cache := (*state.CacheDB)(s)
	globalConfig := &GlobalConfig{
		MaxCommissionChange:   GenesisMaxCommissionChange,
		MinInitialStake:       GenesisMinInitialStake,
		MaxDescLength:         GenesisMaxDescLength,
		BlockPerEpoch:         GenesisBlockPerEpoch,
		ConsensusValidatorNum: GenesisConsensusValidatorNum,
		VoterValidatorNum:     GenesisVoterValidatorNum,
	}

	// store current epoch and epoch info
	if err := setGenesisGlobalConfig(cache, globalConfig); err != nil {
		return err
	}
	return nil
}<|MERGE_RESOLUTION|>--- conflicted
+++ resolved
@@ -32,23 +32,15 @@
 )
 
 var (
-<<<<<<< HEAD
-	GenesisMaxCommission, _ = new(big.Int).SetString("5000", 10) // 50%
+	GenesisMaxCommissionChange, _        = new(big.Int).SetString("500", 10) // 50%
 	// todo(fuk): reset the initial stake amount to be 100000
 	GenesisMinInitialStake        = new(big.Int).Mul(big.NewInt(100), params.ZNT1)
-	GenesisMaxDescLength   uint64 = 2048
+	//GenesisMinInitialStake               = new(big.Int).Mul(big.NewInt(100000), params.ZNT1)
+	GenesisMaxDescLength          uint64 = 2048
 	// todo(fuk): reset the block per epoch to be 400000
 	GenesisBlockPerEpoch                = new(big.Int).SetUint64(200)
-	GenesisConsensusValidatorNum uint64 = 4
-	GenesisVoterValidatorNum     uint64 = 4
-=======
-	GenesisMaxCommissionChange, _        = new(big.Int).SetString("500", 10) // 50%
-	GenesisMinInitialStake               = new(big.Int).Mul(big.NewInt(100000), params.ZNT1)
-	GenesisMaxDescLength          uint64 = 2048
-	GenesisBlockPerEpoch                 = new(big.Int).SetUint64(400000)
 	GenesisConsensusValidatorNum  uint64 = 4
 	GenesisVoterValidatorNum      uint64 = 4
->>>>>>> 89410080
 )
 
 func init() {
