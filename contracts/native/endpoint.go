--- conflicted
+++ resolved
@@ -15,10 +15,6 @@
  * You should have received a copy of the GNU Lesser General Public License
  * along with The Zion.  If not, see <http://www.gnu.org/licenses/>.
  */
-<<<<<<< HEAD
-
-=======
->>>>>>> 2bc85454
 package native
 
 import (
@@ -36,12 +32,8 @@
 
 	stateDB     *state.StateDB
 	blockHeight *big.Int
-<<<<<<< HEAD
 	origin      common.Address
-=======
 	txHash      common.Hash
-	msgSender   common.Address
->>>>>>> 2bc85454
 	caller      common.Address
 	evmHandler  EVMHandler
 	gasLeft     uint64
@@ -102,14 +94,11 @@
 	return s.blockHeight
 }
 
-<<<<<<< HEAD
-// MsgSender implement solidity grammar `msg.sender`
-=======
 func (s *ContractRef) TxHash() common.Hash {
 	return s.txHash
 }
 
->>>>>>> 2bc85454
+// MsgSender implement solidity grammar `msg.sender`
 func (s *ContractRef) MsgSender() common.Address {
 	return s.caller
 }
