/*
 * Copyright (C) 2021 The Zion Authors
 * This file is part of The Zion library.
 *
 * The Zion is free software: you can redistribute it and/or modify
 * it under the terms of the GNU Lesser General Public License as published by
 * the Free Software Foundation, either version 3 of the License, or
 * (at your option) any later version.
 *
 * The Zion is distributed in the hope that it will be useful,
 * but WITHOUT ANY WARRANTY; without even the implied warranty of
 * MERCHANTABILITY or FITNESS FOR A PARTICULAR PURPOSE.  See the
 * GNU Lesser General Public License for more details.
 *
 * You should have received a copy of the GNU Lesser General Public License
 * along with The Zion.  If not, see <http://www.gnu.org/licenses/>.
 */

package core

import "errors"

var (
	errInvalidDigest = errors.New("invalid digest")
	// errNotFromProposer is returned when received Message is supposed to be from proposer.
	errNotFromProposer = errors.New("Message does not come from proposer")
	errNotToProposer   = errors.New("Message does not send to proposer")
	// errFutureMessage is returned when current view is earlier than the
	// view of the received Message.
	errFutureMessage        = errors.New("future Message")
	errFarAwayFutureMessage = errors.New("far away future Message")
	// errOldMessage is returned when the received Message's view is earlier
	// than current view.
	errOldMessage = errors.New("old Message")
	// errInvalidMessage is returned when the Message is malformed.
	errInvalidMessage      = errors.New("invalid Message")
	errFailedDecodeMessage = errors.New("message payload invalid")
	// errFailedDecodeNewView is returned when the NEWVIEW Message is malformed.
	errFailedDecodeNewView = errors.New("failed to decode NEWVIEW")
	// errFailedDecodePrepare is returned when the PREPARE Message is malformed.
	errFailedDecodePrepare     = errors.New("failed to decode PREPARE")
	errFailedDecodePrepareVote = errors.New("failed to decode PREPARE_VOTE")
	// errFailedDecodePreCommit is returned when the PRECOMMIT Message is malformed.
	errFailedDecodePreCommit     = errors.New("failed to decode PRECOMMIT")
	errFailedDecodePreCommitVote = errors.New("faild to decode PRECOMMIT_VOTE")
	// errFailedDecodeCommit is returned when the COMMIT Message is malformed.
	errFailedDecodeCommit     = errors.New("failed to decode COMMIT")
	errFailedDecodeCommitVote = errors.New("failed to decode COMMIT_VOTE")
	errInvalidSigner          = errors.New("Message not signed by the sender")
	errInvalidNode            = errors.New("invalid node")
<<<<<<< HEAD
	errNoLockedBlock          = errors.New("no locked block")
	errInvalidCode            = errors.New("message type invalid")
=======
	errNoLockedBlock 		  = errors.New("no locked block")
>>>>>>> 706ee28b
	errInvalidQC              = errors.New("invalid qc")
	errVerifyUnsealedProposal = errors.New("verify unsealed proposal failed")
	errExtend                 = errors.New("proposal extend relationship error")
	errSafeNode               = errors.New("safeNode checking failed")
	errAddNewViews            = errors.New("add new view error")
	errAddPrepareVote         = errors.New("add prepare vote error")
	errAddPreCommitVote       = errors.New("add pre commit vote error")
	errGetHighQC              = errors.New("assemble highQC failed")
<<<<<<< HEAD
	errNilHighQC              = errors.New("highQC is nil")
	errLockProposal           = errors.New("lock proposal invalid")
=======
	errLockProposal 		  = errors.New("lock proposal invalid")
>>>>>>> 706ee28b
)<|MERGE_RESOLUTION|>--- conflicted
+++ resolved
@@ -21,7 +21,6 @@
 import "errors"
 
 var (
-	errInvalidDigest = errors.New("invalid digest")
 	// errNotFromProposer is returned when received Message is supposed to be from proposer.
 	errNotFromProposer = errors.New("Message does not come from proposer")
 	errNotToProposer   = errors.New("Message does not send to proposer")
@@ -38,22 +37,13 @@
 	// errFailedDecodeNewView is returned when the NEWVIEW Message is malformed.
 	errFailedDecodeNewView = errors.New("failed to decode NEWVIEW")
 	// errFailedDecodePrepare is returned when the PREPARE Message is malformed.
-	errFailedDecodePrepare     = errors.New("failed to decode PREPARE")
-	errFailedDecodePrepareVote = errors.New("failed to decode PREPARE_VOTE")
-	// errFailedDecodePreCommit is returned when the PRECOMMIT Message is malformed.
-	errFailedDecodePreCommit     = errors.New("failed to decode PRECOMMIT")
-	errFailedDecodePreCommitVote = errors.New("faild to decode PRECOMMIT_VOTE")
+	errFailedDecodePrepare   = errors.New("failed to decode PREPARE")
+	errFailedDecodePreCommit = errors.New("failed to decode PRECOMMIT")
 	// errFailedDecodeCommit is returned when the COMMIT Message is malformed.
 	errFailedDecodeCommit     = errors.New("failed to decode COMMIT")
-	errFailedDecodeCommitVote = errors.New("failed to decode COMMIT_VOTE")
 	errInvalidSigner          = errors.New("Message not signed by the sender")
 	errInvalidNode            = errors.New("invalid node")
-<<<<<<< HEAD
-	errNoLockedBlock          = errors.New("no locked block")
 	errInvalidCode            = errors.New("message type invalid")
-=======
-	errNoLockedBlock 		  = errors.New("no locked block")
->>>>>>> 706ee28b
 	errInvalidQC              = errors.New("invalid qc")
 	errVerifyUnsealedProposal = errors.New("verify unsealed proposal failed")
 	errExtend                 = errors.New("proposal extend relationship error")
@@ -61,11 +51,5 @@
 	errAddNewViews            = errors.New("add new view error")
 	errAddPrepareVote         = errors.New("add prepare vote error")
 	errAddPreCommitVote       = errors.New("add pre commit vote error")
-	errGetHighQC              = errors.New("assemble highQC failed")
-<<<<<<< HEAD
 	errNilHighQC              = errors.New("highQC is nil")
-	errLockProposal           = errors.New("lock proposal invalid")
-=======
-	errLockProposal 		  = errors.New("lock proposal invalid")
->>>>>>> 706ee28b
 )