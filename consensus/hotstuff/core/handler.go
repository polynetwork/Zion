--- conflicted
+++ resolved
@@ -31,16 +31,8 @@
 	c.isRunning = true
 	c.current = nil
 
-<<<<<<< HEAD
 	c.wg.Add(1)
 	c.exit = make(chan struct{})
-=======
-	c.subscribeEvents()
-
-	// Start a new round from last sequence + 1
-	c.startNewRound(common.Big0)
-	c.wg.Add(1)
->>>>>>> d364dfb1
 	go c.handleEvents()
 }
 
@@ -48,10 +40,8 @@
 func (c *core) Stop() {
 	c.stopTimer()
 	c.isRunning = false
-<<<<<<< HEAD
 	close(c.exit)
-=======
->>>>>>> d364dfb1
+
 	c.wg.Wait()
 }
 
@@ -95,7 +85,6 @@
 	messageSub := c.backend.SubscribeEvent(messageCh)
 	defer messageSub.Unsubscribe()
 
-<<<<<<< HEAD
 	commitCh := make(chan hotstuff.FinalCommittedEvent, 16)
 	commitSub := c.backend.SubscribeEvent(commitCh)
 	defer commitSub.Unsubscribe()
@@ -109,11 +98,6 @@
 	defer newRoundSub.Unsubscribe()
 
 	c.startNewRound(common.Big0)
-=======
-func (c *core) handleEvents() {
-	defer c.wg.Done()
-	logger := c.logger.New("handleEvents")
->>>>>>> d364dfb1
 
 	for {
 		select {
