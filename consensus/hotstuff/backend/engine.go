/*
 * Copyright (C) 2021 The Zion Authors
 * This file is part of The Zion library.
 *
 * The Zion is free software: you can redistribute it and/or modify
 * it under the terms of the GNU Lesser General Public License as published by
 * the Free Software Foundation, either version 3 of the License, or
 * (at your option) any later version.
 *
 * The Zion is distributed in the hope that it will be useful,
 * but WITHOUT ANY WARRANTY; without even the implied warranty of
 * MERCHANTABILITY or FITNESS FOR A PARTICULAR PURPOSE.  See the
 * GNU Lesser General Public License for more details.
 *
 * You should have received a copy of the GNU Lesser General Public License
 * along with The Zion.  If not, see <http://www.gnu.org/licenses/>.
 */

package backend

import (
	"fmt"
	"math/big"
	"time"

	"github.com/ethereum/go-ethereum/common"
	"github.com/ethereum/go-ethereum/common/math"
	"github.com/ethereum/go-ethereum/consensus"
	"github.com/ethereum/go-ethereum/consensus/hotstuff"
	"github.com/ethereum/go-ethereum/consensus/misc"
	"github.com/ethereum/go-ethereum/contracts/native/governance"
	"github.com/ethereum/go-ethereum/contracts/native/utils"
	"github.com/ethereum/go-ethereum/core"
	"github.com/ethereum/go-ethereum/core/state"
	"github.com/ethereum/go-ethereum/core/types"
	"github.com/ethereum/go-ethereum/core/vm"
	"github.com/ethereum/go-ethereum/ethdb"
	"github.com/ethereum/go-ethereum/log"
	"github.com/ethereum/go-ethereum/rpc"
)

const (
	inmemorySnapshots = 128 // Number of recent epoch header
	inmemoryPeers     = 1000
	inmemoryMessages  = 1024
)

// HotStuff protocol constants.
var (
	defaultDifficulty = big.NewInt(1)
	nilUncleHash      = types.CalcUncleHash(nil) // Always Keccak256(RLP([])) as uncles are meaningless outside of PoW.
	emptyNonce        = types.BlockNonce{}
	now               = time.Now
)

func (s *backend) Author(header *types.Header) (common.Address, error) {
	signer, _, err := s.signer.Recover(header)
	return signer, err
}

func (s *backend) VerifyHeader(chain consensus.ChainHeaderReader, header *types.Header, seal bool) error {
	return s.verifyHeader(chain, header, nil, seal)
}

func (s *backend) VerifyHeaders(chain consensus.ChainHeaderReader, headers []*types.Header, seals []bool) (chan<- struct{}, <-chan error) {
	abort := make(chan struct{})
	results := make(chan error, len(headers))
	go func() {
		for i, header := range headers {
			seal := false
			if seals != nil && len(seals) > i {
				seal = seals[i]
			}
			err := s.verifyHeader(chain, header, headers[:i], seal)

			select {
			case <-abort:
				return
			case results <- err:
			}
		}
	}()
	return abort, results
}

func (s *backend) VerifyUncles(chain consensus.ChainReader, block *types.Block) error {
	if len(block.Uncles()) > 0 {
		return errInvalidUncleHash
	}
	return nil
}

func (s *backend) Prepare(chain consensus.ChainHeaderReader, header *types.Header) error {
	// unused fields, force to set to empty
	header.Coinbase = s.Address()
	header.Nonce = emptyNonce
	header.MixDigest = types.HotstuffDigest

	// copy the parent extra data as the header extra data
	parent, err := s.getPendingParentHeader(chain, header)
	if err != nil {
		return err
	}

	// use the same difficulty for all blocks
	header.Difficulty = defaultDifficulty

	// set header's timestamp
	header.Time = parent.Time + s.config.BlockPeriod
	if header.Time < uint64(time.Now().Unix()) {
		header.Time = uint64(time.Now().Unix())
	}

	return nil
}

// Filter out system transactions from common transactions
// returns common transactions, system transactions and system transaction message provider
func (s *backend) BlockTransactions(block *types.Block, state *state.StateDB) (types.Transactions, types.Transactions,
	func(*types.Transaction, *big.Int) types.Message, error) {
	systemTransactions, err := governance.AssembleSystemTransactions(state, block.NumberU64())
	if err != nil {
		return nil, nil, nil, err
	}
	allTransactions := block.Transactions()
	commonTransactionCount := len(allTransactions) - len(systemTransactions)
	if commonTransactionCount < 0 {
		return nil, nil, nil, fmt.Errorf("missing required system transactions, count %v", len(systemTransactions))
	}

	signer := types.MakeSigner(s.chainConfig, block.Number())
	for i, tx := range systemTransactions {
		includedTx := allTransactions[commonTransactionCount + i]
		if includedTx.Hash() != tx.Hash() {
			return nil, nil, nil, fmt.Errorf("unexpected system tx hash detected, tx index %v, hash %s, expected: %s", commonTransactionCount + i, includedTx.Hash(), tx.Hash())
		}
		from, err := signer.Sender(includedTx)
		if err != nil {
			return nil, nil, nil, fmt.Errorf("check system tx signature failed, %w", err)
		}
		if from != block.Coinbase() {
			return nil, nil, nil, fmt.Errorf("check system tx signature failed, wrong signer %s", from)
		}
	}
	return allTransactions[:commonTransactionCount], systemTransactions, s.asSystemMessage, nil
}

// Change message from as valid system transaction sender
func(s *backend) asSystemMessage(tx *types.Transaction, baseFee *big.Int) types.Message {
	gasPrice := new(big.Int).Set(tx.GasPrice())
	if baseFee != nil {
		gasPrice = math.BigMin(gasPrice.Add(tx.GasTipCap(), baseFee), tx.GasFeeCap())
	}
	return types.NewMessage(utils.SystemTxSender, tx.To(), tx.Nonce(), tx.Value(), tx.Gas(), gasPrice,
		new(big.Int).Set(tx.GasFeeCap()), new(big.Int).Set(tx.GasTipCap()), tx.Data(), tx.AccessList(), true)
}

func (s *backend) Finalize(chain consensus.ChainHeaderReader, header *types.Header, state *state.StateDB, uncles []*types.Header) error {
	header.Root = state.IntermediateRoot(chain.Config().IsEIP158(header.Number))
	header.UncleHash = nilUncleHash
	return nil
}

func (s *backend) FinalizeAndAssemble(chain consensus.ChainHeaderReader, header *types.Header, state *state.StateDB,
	txs []*types.Transaction, uncles []*types.Header, receipts []*types.Receipt) (*types.Block, []*types.Receipt, error) {

	// allow empty block in miner worker
	if txs == nil {
		txs = make([]*types.Transaction, 0)
	}
	if receipts == nil {
		receipts = make([]*types.Receipt, 0)
	}

	systemTransantions, err := governance.AssembleSystemTransactions(state, header.Number.Uint64())
	if err != nil {
		return nil, nil, err
	}

	for _, tx := range systemTransantions {
		chainContext := chainContext{Chain: chain, engine: s}
		gp := new(core.GasPool).AddGas(header.GasLimit)
		if err := gp.SubGas(header.GasUsed); err != nil { 
<<<<<<< HEAD
			return nil, nil, err
		}
		state.Prepare(tx.Hash(), common.Hash{}, len(txs))
		receipt, err := core.ApplyTransactionWithCustomMessageProvider(s.asSystemMessage, s.chainConfig, chainContext, nil, gp, state, header, tx, &header.GasUsed, vm.Config{})
		if err != nil {
			return nil, nil, err
		}
=======
			return nil, nil, err
		}
		state.Prepare(tx.Hash(), common.Hash{}, len(txs))
		receipt, err := core.ApplyTransactionWithCustomMessageProvider(s.asSystemMessage, s.chainConfig, chainContext, nil, gp, state, header, tx, &header.GasUsed, vm.Config{})
		if err != nil {
			return nil, nil, err
		}
>>>>>>> 812a849c
		if receipt.Status != types.ReceiptStatusSuccessful {
			return nil, nil, fmt.Errorf("unexpected reverted system transactions tx %d [%s], status %v", len(txs), tx.Hash(), receipt.Status)
		}
		signer := types.MakeSigner(s.chainConfig, header.Number)
		tx, err = s.signer.SignTx(tx, signer)
		if err != nil {
			return nil, nil, err
		}
		txs = append(txs, tx)
		receipts = append(receipts, receipt)
	}

	// Assemble and return the final block for sealing
	block := packBlock(state, chain, header, txs, receipts)
	return block, receipts, nil
}

func (s *backend) Seal(chain consensus.ChainHeaderReader, block *types.Block, results chan<- *types.Block, stop <-chan struct{}) (err error) {
	// update the block header timestamp and signature and propose the block to core engine
	header := block.Header()

	// sign the sig hash and fill extra seal
	seal, err := s.signer.SignHash(s.SealHash(header))
	if err != nil {
		return err
	}
	if err := header.SetSeal(seal); err != nil {
		return err
	}
	block = block.WithSeal(header)

	go s.EventMux().Post(hotstuff.RequestEvent{Block: block})

	s.logger.Trace("WorkerSealNewBlock", "address", s.Address(), "hash", block.Hash(), "number", block.Number())
	return nil
}

func (s *backend) SealHash(header *types.Header) (hash common.Hash) {
	return types.SealHash(header)
}

// useless
func (s *backend) CalcDifficulty(chain consensus.ChainHeaderReader, time uint64, parent *types.Header) *big.Int {
	return new(big.Int)
}

func (s *backend) APIs(chain consensus.ChainHeaderReader) []rpc.API {
	return []rpc.API{{
		Namespace: "hotstuff",
		Version:   "1.0",
		Service:   &API{chain: chain, hotstuff: s},
		Public:    true,
	}}
}

// Start implements consensus.Istanbul.Start
func (s *backend) Start(chain consensus.ChainReader, hasBadBlock func(db ethdb.Reader, hash common.Hash) bool) error {
	s.coreMu.Lock()
	defer s.coreMu.Unlock()

	if s.coreStarted {
		return ErrStartedEngine
	}

	s.chain = chain
	s.hasBadBlock = hasBadBlock

	// init validator set
	if next, err := s.newEpochValidators(); err != nil {
		return fmt.Errorf("get validators failed, err: %v", err)
	} else {
		s.vals = next.Copy()
	}

	// p2p module connect nodes directly
	s.nodesFeed.Send(consensus.StaticNodesEvent{Validators: s.vals.AddressList()})

	// MUST start in single goroutine because that the core.startNewRound need to request proposal in async mode.
	s.core.Start(chain)
	s.coreStarted = true
	return nil
}

// Stop implements consensus.Istanbul.Stop
func (s *backend) Stop() error {
	s.coreMu.Lock()
	defer s.coreMu.Unlock()
	if !s.coreStarted {
		return nil
	}

	s.core.Stop()
	s.coreStarted = false
	return nil
}

func (s *backend) Close() error {
	return nil
}

func (s *backend) Reset() {
	if !s.coreStarted {
		log.Errorf("Try to reset stopped core engine")
		return
	}
	log.Debug("Reset consensus engine...")

	next, err := s.newEpochValidators()
	if err != nil {
		panic(fmt.Errorf("Reset consensus engine failed, err: %v ", err))
	}
	if next.Equal(s.vals.Copy()) {
		log.Trace("Reset Consensus engine, validators not changed.", "origin", s.vals.AddressList(), "current", next.AddressList())
		return
	}

	// reset validator set
	s.vals = next.Copy()

	// p2p module connect nodes directly
	s.nodesFeed.Send(consensus.StaticNodesEvent{Validators: s.vals.AddressList()})
}

// verifyHeader checks whether a header conforms to the consensus rules.The
// caller may optionally pass in a batch of parents (ascending order) to avoid
// looking those up from the database. This is useful for concurrently verifying
// a batch of new headers.
func (s *backend) verifyHeader(chain consensus.ChainHeaderReader, header *types.Header, parents []*types.Header, seal bool) error {
	if header.Number == nil {
		return errUnknownBlock
	}
	// Ensure that the mix digest is zero as we don't have fork protection currently
	if header.MixDigest != types.HotstuffDigest {
		return errInvalidMixDigest
	}
	// Ensure that extra info is not nil
	if header.Extra == nil {
		return errUnknownBlock
	}
	// Ensure that the block doesn't contain any uncles which are meaningless in Istanbul
	if header.UncleHash != nilUncleHash {
		return errInvalidUncleHash
	}
	// Ensure that the block's difficulty is meaningful (may not be correct at this point)
	if header.Difficulty == nil || header.Difficulty.Cmp(defaultDifficulty) != 0 {
		return errInvalidDifficulty
	}

	// The genesis block is the always valid dead-end
	number := header.Number.Uint64()
	if number == 0 {
		return nil
	}

	// Ensure that the block's timestamp isn't less than it's parent
	var (
		parent *types.Header
	)
	if len(parents) > 0 {
		parent = parents[len(parents)-1]
	} else {
		parent = chain.GetHeader(header.ParentHash, number-1)
	}
	if parent == nil || parent.Number.Uint64() != number-1 || parent.Hash() != header.ParentHash {
		return consensus.ErrUnknownAncestor
	}
	if header.Time < parent.Time {
		return errInvalidTimestamp
	}
	if header.Time > uint64(now().Unix()) {
		return consensus.ErrFutureBlock
	}

	// Verify the block's gas usage and (if applicable) verify the base fee.
	if !chain.Config().IsLondon(header.Number) {
		// Verify BaseFee not present before EIP-1559 fork.
		if header.BaseFee != nil {
			return fmt.Errorf("invalid baseFee before fork: have %d, expected 'nil'", header.BaseFee)
		}
		if err := misc.VerifyGaslimit(parent.GasLimit, header.GasLimit); err != nil {
			return err
		}
	} else if err := misc.VerifyEip1559Header(chain.Config(), parent, header); err != nil {
		// Verify the header's EIP-1559 attributes.
		return err
	}

	// Get validator set
	isEpoch, vals, err := s.getValidatorsByHeader(header, parent, chain)
	if err != nil {
		return err
	}

	// recover and verify signatures
	if _, err := s.signer.VerifyHeader(header, vals, seal); err != nil {
		return err
	}

	// save validators in lru cache
	if isEpoch {
		s.saveRecentHeader(header)
	}

	return nil
}

func (s *backend) getPendingParentHeader(chain consensus.ChainHeaderReader, header *types.Header) (*types.Header, error) {
	number := header.Number.Uint64()
	parent := chain.GetHeader(header.ParentHash, number-1)
	if parent == nil {
		return nil, consensus.ErrUnknownAncestor
	}
	return parent, nil
}<|MERGE_RESOLUTION|>--- conflicted
+++ resolved
@@ -181,7 +181,6 @@
 		chainContext := chainContext{Chain: chain, engine: s}
 		gp := new(core.GasPool).AddGas(header.GasLimit)
 		if err := gp.SubGas(header.GasUsed); err != nil { 
-<<<<<<< HEAD
 			return nil, nil, err
 		}
 		state.Prepare(tx.Hash(), common.Hash{}, len(txs))
@@ -189,15 +188,6 @@
 		if err != nil {
 			return nil, nil, err
 		}
-=======
-			return nil, nil, err
-		}
-		state.Prepare(tx.Hash(), common.Hash{}, len(txs))
-		receipt, err := core.ApplyTransactionWithCustomMessageProvider(s.asSystemMessage, s.chainConfig, chainContext, nil, gp, state, header, tx, &header.GasUsed, vm.Config{})
-		if err != nil {
-			return nil, nil, err
-		}
->>>>>>> 812a849c
 		if receipt.Status != types.ReceiptStatusSuccessful {
 			return nil, nil, fmt.Errorf("unexpected reverted system transactions tx %d [%s], status %v", len(txs), tx.Hash(), receipt.Status)
 		}
