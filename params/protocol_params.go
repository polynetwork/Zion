--- conflicted
+++ resolved
@@ -21,13 +21,8 @@
 const (
 	GasLimitBoundDivisor uint64 = 1024 //fuk:16    // The bound divisor of the gas limit, used in update calculations.
 	// TODO(fuk): `MinGasLimit` settled as 40000000 for high throughput
-<<<<<<< HEAD
 	MinGasLimit          uint64 = 5000    // Minimum the gas limit may ever be.
 	GenesisGasLimit      uint64 = 4712388 //4712388 // Gas limit of the Genesis block.
-=======
-	MinGasLimit     uint64 = 5000     // Minimum the gas limit may ever be.
-	GenesisGasLimit uint64 = 40000000 //4712388 // Gas limit of the Genesis block.
->>>>>>> f2050f60
 
 	MaximumExtraDataSize  uint64 = 32    // Maximum size extra data may be after Genesis.
 	ExpByteGas            uint64 = 10    // Times ceil(log256(exponent)) for the EXP instruction.
