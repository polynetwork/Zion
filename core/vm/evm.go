// Copyright 2014 The go-ethereum Authors
// This file is part of the go-ethereum library.
//
// The go-ethereum library is free software: you can redistribute it and/or modify
// it under the terms of the GNU Lesser General Public License as published by
// the Free Software Foundation, either version 3 of the License, or
// (at your option) any later version.
//
// The go-ethereum library is distributed in the hope that it will be useful,
// but WITHOUT ANY WARRANTY; without even the implied warranty of
// MERCHANTABILITY or FITNESS FOR A PARTICULAR PURPOSE. See the
// GNU Lesser General Public License for more details.
//
// You should have received a copy of the GNU Lesser General Public License
// along with the go-ethereum library. If not, see <http://www.gnu.org/licenses/>.

package vm

import (
	"errors"
	"math/big"
	"sync/atomic"
	"time"

	"github.com/ethereum/go-ethereum/contracts/native"
	"github.com/ethereum/go-ethereum/core/state"

	"github.com/ethereum/go-ethereum/common"
	"github.com/ethereum/go-ethereum/crypto"
	"github.com/ethereum/go-ethereum/params"
	"github.com/holiman/uint256"
)

// emptyCodeHash is used by create to ensure deployment is disallowed to already
// deployed contract addresses (relevant after the account abstraction).
var emptyCodeHash = crypto.Keccak256Hash(nil)

type (
	// CanTransferFunc is the signature of a transfer guard function
	CanTransferFunc func(StateDB, common.Address, *big.Int) bool
	// TransferFunc is the signature of a transfer function
	TransferFunc func(StateDB, common.Address, common.Address, *big.Int)
	// GetHashFunc returns the n'th block hash in the blockchain
	// and is used by the BLOCKHASH EVM op code.
	GetHashFunc func(uint64) common.Hash
)

func (evm *EVM) precompile(addr common.Address) (PrecompiledContract, bool) {
	var precompiles map[common.Address]PrecompiledContract
	switch {
	case evm.chainRules.IsBerlin:
		precompiles = PrecompiledContractsBerlin
	case evm.chainRules.IsIstanbul:
		precompiles = PrecompiledContractsIstanbul
	case evm.chainRules.IsByzantium:
		precompiles = PrecompiledContractsByzantium
	default:
		precompiles = PrecompiledContractsHomestead
	}
	p, ok := precompiles[addr]
	return p, ok
}

// run runs the given contract and takes care of running precompiles with a fallback to the byte code interpreter.
func run(evm *EVM, contract *Contract, input []byte, readOnly bool) ([]byte, error) {
	for _, interpreter := range evm.interpreters {
		if interpreter.CanRun(contract.Code) {
			if evm.interpreter != interpreter {
				// Ensure that the interpreter pointer is set back
				// to its current value upon return.
				defer func(i Interpreter) {
					evm.interpreter = i
				}(evm.interpreter)
				evm.interpreter = interpreter
			}
			return interpreter.Run(contract, input, readOnly)
		}
	}
	return nil, errors.New("no compatible interpreter")
}

// BlockContext provides the EVM with auxiliary information. Once provided
// it shouldn't be modified.
type BlockContext struct {
	// CanTransfer returns whether the account contains
	// sufficient ether to transfer the value
	CanTransfer CanTransferFunc
	// Transfer transfers ether from one account to the other
	Transfer TransferFunc
	// GetHash returns the hash corresponding to n
	GetHash GetHashFunc

	// Block information
	Coinbase    common.Address // Provides information for COINBASE
	GasLimit    uint64         // Provides information for GASLIMIT
	BlockNumber *big.Int       // Provides information for NUMBER
	Time        *big.Int       // Provides information for TIME
	Difficulty  *big.Int       // Provides information for DIFFICULTY
}

// TxContext provides the EVM with information about a transaction.
// All fields can change between transactions.
type TxContext struct {
	// Message information
	Origin   common.Address // Provides information for ORIGIN
	GasPrice *big.Int       // Provides information for GASPRICE
	TxHash   common.Hash
}

// EVM is the Ethereum Virtual Machine base object and provides
// the necessary tools to run a contract on the given state with
// the provided context. It should be noted that any error
// generated through any of the calls should be considered a
// revert-state-and-consume-all-gas operation, no checks on
// specific errors should ever be performed. The interpreter makes
// sure that any errors generated are to be considered faulty code.
//
// The EVM should never be reused and is not thread safe.
type EVM struct {
	// ContractRef provides auxiliary blockchain related information
	Context BlockContext
	TxContext
	// StateDB gives access to the underlying state
	StateDB StateDB
	// Depth is the current call stack
	depth int

	// chainConfig contains information about the current chain
	chainConfig *params.ChainConfig
	// chain rules contains the chain rules for the current epoch
	chainRules params.Rules
	// virtual machine configuration options used to initialise the
	// evm.
	vmConfig Config
	// global (to this context) ethereum virtual machine
	// used throughout the execution of the tx.
	interpreters []Interpreter
	interpreter  Interpreter
	// abort is used to abort the EVM calling operations
	// NOTE: must be set atomically
	abort int32
	// callGasTemp holds the gas available for the current call. This is needed because the
	// available gas is calculated in gasCall* according to the 63/64 rule and later
	// applied in opCall*.
	callGasTemp uint64
}

// NewEVM returns a new EVM. The returned EVM is not thread safe and should
// only ever be used *once*.
func NewEVM(blockCtx BlockContext, txCtx TxContext, statedb StateDB, chainConfig *params.ChainConfig, vmConfig Config) *EVM {
	evm := &EVM{
		Context:      blockCtx,
		TxContext:    txCtx,
		StateDB:      statedb,
		vmConfig:     vmConfig,
		chainConfig:  chainConfig,
		chainRules:   chainConfig.Rules(blockCtx.BlockNumber),
		interpreters: make([]Interpreter, 0, 1),
	}

	if chainConfig.IsEWASM(blockCtx.BlockNumber) {
		// to be implemented by EVM-C and Wagon PRs.
		// if vmConfig.EWASMInterpreter != "" {
		//  extIntOpts := strings.Split(vmConfig.EWASMInterpreter, ":")
		//  path := extIntOpts[0]
		//  options := []string{}
		//  if len(extIntOpts) > 1 {
		//    options = extIntOpts[1..]
		//  }
		//  evm.interpreters = append(evm.interpreters, NewEVMVCInterpreter(evm, vmConfig, options))
		// } else {
		// 	evm.interpreters = append(evm.interpreters, NewEWASMInterpreter(evm, vmConfig))
		// }
		panic("No supported ewasm interpreter yet.")
	}

	// vmConfig.EVMInterpreter will be used by EVM-C, it won't be checked here
	// as we always want to have the built-in EVM as the failover option.
	evm.interpreters = append(evm.interpreters, NewEVMInterpreter(evm, vmConfig))
	evm.interpreter = evm.interpreters[0]

	return evm
}

// Reset resets the EVM with a new transaction context.Reset
// This is not threadsafe and should only be done very cautiously.
func (evm *EVM) Reset(txCtx TxContext, statedb StateDB) {
	evm.TxContext = txCtx
	evm.StateDB = statedb
}

// Cancel cancels any running EVM operation. This may be called concurrently and
// it's safe to be called multiple times.
func (evm *EVM) Cancel() {
	atomic.StoreInt32(&evm.abort, 1)
}

// Cancelled returns true if Cancel has been called
func (evm *EVM) Cancelled() bool {
	return atomic.LoadInt32(&evm.abort) == 1
}

// Interpreter returns the current interpreter
func (evm *EVM) Interpreter() Interpreter {
	return evm.interpreter
}

// Call executes the contract associated with the addr with the given input as
// parameters. It also handles any necessary value transfer required and takes
// the necessary steps to create accounts and reverses the state in case of an
// execution error or failed value transfer.
func (evm *EVM) Call(caller ContractRef, addr common.Address, input []byte, gas uint64, value *big.Int) (ret []byte, leftOverGas uint64, err error) {
	if evm.vmConfig.NoRecursion && evm.depth > 0 {
		return nil, gas, nil
	}
	// Fail if we're trying to execute above the call depth limit
	if evm.depth > int(params.CallCreateDepth) {
		return nil, gas, ErrDepth
	}
	// Fail if we're trying to transfer more than the available balance
	if value.Sign() != 0 && !evm.Context.CanTransfer(evm.StateDB, caller.Address(), value) {
		return nil, gas, ErrInsufficientBalance
	}
	snapshot := evm.StateDB.Snapshot()
	p, isPrecompile := evm.precompile(addr)

	if !evm.StateDB.Exist(addr) {
		if !isPrecompile && evm.chainRules.IsEIP158 && value.Sign() == 0 {
			// Calling a non existing account, don't do anything, but ping the tracer
			if evm.vmConfig.Debug && evm.depth == 0 {
				evm.vmConfig.Tracer.CaptureStart(evm, caller.Address(), addr, false, input, gas, value)
				evm.vmConfig.Tracer.CaptureEnd(ret, 0, 0, nil)
			}
			return nil, gas, nil
		}
		evm.StateDB.CreateAccount(addr)
	}
	evm.Context.Transfer(evm.StateDB, caller.Address(), addr, value)

	// Capture the tracer start/end events in debug mode
	if evm.vmConfig.Debug && evm.depth == 0 {
		evm.vmConfig.Tracer.CaptureStart(evm, caller.Address(), addr, false, input, gas, value)
		defer func(startGas uint64, startTime time.Time) { // Lazy evaluation of the parameters
			evm.vmConfig.Tracer.CaptureEnd(ret, startGas-gas, time.Since(startTime), err)
		}(gas, time.Now())
	}

	if native.IsNativeContract(addr) {
		ret, gas, err = evm.nativeCall(caller.Address(), addr, input, gas)
	} else {
		if isPrecompile {
			ret, gas, err = RunPrecompiledContract(p, input, gas)
		} else {
			// Initialise a new contract and set the code that is to be used by the EVM.
			// The contract is a scoped environment for this execution context only.
			code := evm.StateDB.GetCode(addr)
			if len(code) == 0 {
				ret, err = nil, nil // gas is unchanged
			} else {
				addrCopy := addr
				// If the account has no code, we can abort here
				// The depth-check is already done, and precompiles handled above
				contract := NewContract(caller, AccountRef(addrCopy), value, gas)
				contract.SetCallCode(&addrCopy, evm.StateDB.GetCodeHash(addrCopy), code)
				ret, err = run(evm, contract, input, false)
				gas = contract.Gas
			}
		}
	}

	// When an error was returned by the EVM or when setting the creation code
	// above we revert to the snapshot and consume any gas remaining. Additionally
	// when we're in homestead this also counts for code storage gas errors.
	if err != nil {
		evm.StateDB.RevertToSnapshot(snapshot)
		if err != ErrExecutionReverted {
			gas = 0
		}
		// TODO: consider clearing up unused snapshots:
		//} else {
		//	evm.StateDB.DiscardSnapshot(snapshot)
	}
	return ret, gas, err
}

// CallCode executes the contract associated with the addr with the given input
// as parameters. It also handles any necessary value transfer required and takes
// the necessary steps to create accounts and reverses the state in case of an
// execution error or failed value transfer.
//
// CallCode differs from Call in the sense that it executes the given address'
// code with the caller as context.
func (evm *EVM) CallCode(caller ContractRef, addr common.Address, input []byte, gas uint64, value *big.Int) (ret []byte, leftOverGas uint64, err error) {
	if evm.vmConfig.NoRecursion && evm.depth > 0 {
		return nil, gas, nil
	}
	// Fail if we're trying to execute above the call depth limit
	if evm.depth > int(params.CallCreateDepth) {
		return nil, gas, ErrDepth
	}
	// Fail if we're trying to transfer more than the available balance
	// Note although it's noop to transfer X ether to caller itself. But
	// if caller doesn't have enough balance, it would be an error to allow
	// over-charging itself. So the check here is necessary.
	if !evm.Context.CanTransfer(evm.StateDB, caller.Address(), value) {
		return nil, gas, ErrInsufficientBalance
	}
	var snapshot = evm.StateDB.Snapshot()

	if native.IsNativeContract(addr) {
		ret, gas, err = evm.nativeCall(caller.Address(), addr, input, gas)
	} else {
		// It is allowed to call precompiles, even via delegatecall
		if p, isPrecompile := evm.precompile(addr); isPrecompile {
			ret, gas, err = RunPrecompiledContract(p, input, gas)
		} else {
			addrCopy := addr
			// Initialise a new contract and set the code that is to be used by the EVM.
			// The contract is a scoped environment for this execution context only.
			contract := NewContract(caller, AccountRef(caller.Address()), value, gas)
			contract.SetCallCode(&addrCopy, evm.StateDB.GetCodeHash(addrCopy), evm.StateDB.GetCode(addrCopy))
			ret, err = run(evm, contract, input, false)
			gas = contract.Gas
		}
	}

	if err != nil {
		evm.StateDB.RevertToSnapshot(snapshot)
		if err != ErrExecutionReverted {
			gas = 0
		}
	}
	return ret, gas, err
}

// DelegateCall executes the contract associated with the addr with the given input
// as parameters. It reverses the state in case of an execution error.
//
// DelegateCall differs from CallCode in the sense that it executes the given address'
// code with the caller as context and the caller is set to the caller of the caller.
func (evm *EVM) DelegateCall(caller ContractRef, addr common.Address, input []byte, gas uint64) (ret []byte, leftOverGas uint64, err error) {
	if evm.vmConfig.NoRecursion && evm.depth > 0 {
		return nil, gas, nil
	}
	// Fail if we're trying to execute above the call depth limit
	if evm.depth > int(params.CallCreateDepth) {
		return nil, gas, ErrDepth
	}
	var snapshot = evm.StateDB.Snapshot()

	if native.IsNativeContract(addr) {
		ret, gas, err = evm.nativeCall(caller.Address(), addr, input, gas)
	} else {
		// It is allowed to call precompiles, even via delegatecall
		if p, isPrecompile := evm.precompile(addr); isPrecompile {
			ret, gas, err = RunPrecompiledContract(p, input, gas)
		} else {
			addrCopy := addr
			// Initialise a new contract and make initialise the delegate values
			contract := NewContract(caller, AccountRef(caller.Address()), nil, gas).AsDelegate()
			contract.SetCallCode(&addrCopy, evm.StateDB.GetCodeHash(addrCopy), evm.StateDB.GetCode(addrCopy))
			ret, err = run(evm, contract, input, false)
			gas = contract.Gas
		}
	}

	if err != nil {
		evm.StateDB.RevertToSnapshot(snapshot)
		if err != ErrExecutionReverted {
			gas = 0
		}
	}
	return ret, gas, err
}

// StaticCall executes the contract associated with the addr with the given input
// as parameters while disallowing any modifications to the state during the call.
// Opcodes that attempt to perform such modifications will result in exceptions
// instead of performing the modifications.
func (evm *EVM) StaticCall(caller ContractRef, addr common.Address, input []byte, gas uint64) (ret []byte, leftOverGas uint64, err error) {
	if evm.vmConfig.NoRecursion && evm.depth > 0 {
		return nil, gas, nil
	}
	// Fail if we're trying to execute above the call depth limit
	if evm.depth > int(params.CallCreateDepth) {
		return nil, gas, ErrDepth
	}
	// We take a snapshot here. This is a bit counter-intuitive, and could probably be skipped.
	// However, even a staticcall is considered a 'touch'. On mainnet, static calls were introduced
	// after all empty accounts were deleted, so this is not required. However, if we omit this,
	// then certain tests start failing; stRevertTest/RevertPrecompiledTouchExactOOG.json.
	// We could change this, but for now it's left for legacy reasons
	var snapshot = evm.StateDB.Snapshot()

	// We do an AddBalance of zero here, just in order to trigger a touch.
	// This doesn't matter on Mainnet, where all empties are gone at the time of Byzantium,
	// but is the correct thing to do and matters on other networks, in tests, and potential
	// future scenarios
	evm.StateDB.AddBalance(addr, big0)

	if native.IsNativeContract(addr) {
		ret, gas, err = evm.nativeCall(caller.Address(), addr, input, gas)
	} else {
		if p, isPrecompile := evm.precompile(addr); isPrecompile {
			ret, gas, err = RunPrecompiledContract(p, input, gas)
		} else {
			// At this point, we use a copy of address. If we don't, the go compiler will
			// leak the 'contract' to the outer scope, and make allocation for 'contract'
			// even if the actual execution ends on RunPrecompiled above.
			addrCopy := addr
			// Initialise a new contract and set the code that is to be used by the EVM.
			// The contract is a scoped environment for this execution context only.
			contract := NewContract(caller, AccountRef(addrCopy), new(big.Int), gas)
			contract.SetCallCode(&addrCopy, evm.StateDB.GetCodeHash(addrCopy), evm.StateDB.GetCode(addrCopy))
			// When an error was returned by the EVM or when setting the creation code
			// above we revert to the snapshot and consume any gas remaining. Additionally
			// when we're in Homestead this also counts for code storage gas errors.
			ret, err = run(evm, contract, input, true)
			gas = contract.Gas
		}
	}

	if err != nil {
		evm.StateDB.RevertToSnapshot(snapshot)
		if err != ErrExecutionReverted {
			gas = 0
		}
	}
	return ret, gas, err
}

// NativeCall differ from evm contract operation, native contract operations DONT need to distinguish
// `call`, `staticCall`, `delegateCall` and `callCode`, because the context of native contract contains
// the entire stateDB, and there is no need to find the safe caller's memory storage in calling operation.
//
// In addition, the gas of native call temporarily uses a fixed value
//
// todo(fuk): try to test precompile and ensure that `nativeCall` is safe enough
func (evm *EVM) nativeCall(caller, addr common.Address, input []byte, suppliedGas uint64) (ret []byte, leftOverGas uint64, err error) {
	sdb := evm.StateDB.(*state.StateDB)
	blockNumber := evm.Context.BlockNumber
<<<<<<< HEAD
	txHash := evm.TxContext.TxHash
	contractRef := native.NewContractRef(sdb, caller, blockNumber, txHash, suppliedGas, evm.Callback)
=======
	msgSender := caller
	if evm.TxContext.Origin != common.EmptyAddress && len(evm.TxContext.Origin[:]) == common.AddressLength {
		msgSender = evm.TxContext.Origin
	}
	contractRef := native.NewContractRef(sdb, msgSender, caller, blockNumber, suppliedGas, evm.Callback)
>>>>>>> 2bd059b1
	ret, leftOverGas, err = contractRef.NativeCall(caller, addr, input)
	return
}

// Callback used when the native contract call back the evm contracts.
func (evm *EVM) Callback(nativeCaller, addr common.Address, input []byte) (ret []byte, leftOverGas uint64, err error) {
	accRef := AccountRef(nativeCaller)
	return evm.Call(accRef, addr, input, 0, big.NewInt(0))
}

type codeAndHash struct {
	code []byte
	hash common.Hash
}

func (c *codeAndHash) Hash() common.Hash {
	if c.hash == (common.Hash{}) {
		c.hash = crypto.Keccak256Hash(c.code)
	}
	return c.hash
}

// create creates a new contract using code as deployment code.
func (evm *EVM) create(caller ContractRef, codeAndHash *codeAndHash, gas uint64, value *big.Int, address common.Address) ([]byte, common.Address, uint64, error) {
	// Depth check execution. Fail if we're trying to execute above the
	// limit.
	if evm.depth > int(params.CallCreateDepth) {
		return nil, common.Address{}, gas, ErrDepth
	}
	if !evm.Context.CanTransfer(evm.StateDB, caller.Address(), value) {
		return nil, common.Address{}, gas, ErrInsufficientBalance
	}
	nonce := evm.StateDB.GetNonce(caller.Address())
	evm.StateDB.SetNonce(caller.Address(), nonce+1)
	// We add this to the access list _before_ taking a snapshot. Even if the creation fails,
	// the access-list change should not be rolled back
	if evm.chainRules.IsBerlin {
		evm.StateDB.AddAddressToAccessList(address)
	}
	// Ensure there's no existing contract already at the designated address
	contractHash := evm.StateDB.GetCodeHash(address)
	if evm.StateDB.GetNonce(address) != 0 || (contractHash != (common.Hash{}) && contractHash != emptyCodeHash) {
		return nil, common.Address{}, 0, ErrContractAddressCollision
	}
	// Create a new account on the state
	snapshot := evm.StateDB.Snapshot()
	evm.StateDB.CreateAccount(address)
	if evm.chainRules.IsEIP158 {
		evm.StateDB.SetNonce(address, 1)
	}
	evm.Context.Transfer(evm.StateDB, caller.Address(), address, value)

	// Initialise a new contract and set the code that is to be used by the EVM.
	// The contract is a scoped environment for this execution context only.
	contract := NewContract(caller, AccountRef(address), value, gas)
	contract.SetCodeOptionalHash(&address, codeAndHash)

	if evm.vmConfig.NoRecursion && evm.depth > 0 {
		return nil, address, gas, nil
	}

	if evm.vmConfig.Debug && evm.depth == 0 {
		evm.vmConfig.Tracer.CaptureStart(evm, caller.Address(), address, true, codeAndHash.code, gas, value)
	}
	start := time.Now()

	ret, err := run(evm, contract, nil, false)

	// Check whether the max code size has been exceeded, assign err if the case.
	if err == nil && evm.chainRules.IsEIP158 && len(ret) > params.MaxCodeSize {
		err = ErrMaxCodeSizeExceeded
	}

	// Reject code starting with 0xEF if EIP-3541 is enabled.
	if err == nil && len(ret) >= 1 && ret[0] == 0xEF && evm.chainRules.IsLondon {
		err = ErrInvalidCode
	}

	// if the contract creation ran successfully and no errors were returned
	// calculate the gas required to store the code. If the code could not
	// be stored due to not enough gas set an error and let it be handled
	// by the error checking condition below.
	if err == nil {
		createDataGas := uint64(len(ret)) * params.CreateDataGas
		if contract.UseGas(createDataGas) {
			evm.StateDB.SetCode(address, ret)
		} else {
			err = ErrCodeStoreOutOfGas
		}
	}

	// When an error was returned by the EVM or when setting the creation code
	// above we revert to the snapshot and consume any gas remaining. Additionally
	// when we're in homestead this also counts for code storage gas errors.
	if err != nil && (evm.chainRules.IsHomestead || err != ErrCodeStoreOutOfGas) {
		evm.StateDB.RevertToSnapshot(snapshot)
		if err != ErrExecutionReverted {
			contract.UseGas(contract.Gas)
		}
	}

	if evm.vmConfig.Debug && evm.depth == 0 {
		evm.vmConfig.Tracer.CaptureEnd(ret, gas-contract.Gas, time.Since(start), err)
	}
	return ret, address, contract.Gas, err
}

// Create creates a new contract using code as deployment code.
func (evm *EVM) Create(caller ContractRef, code []byte, gas uint64, value *big.Int) (ret []byte, contractAddr common.Address, leftOverGas uint64, err error) {
	contractAddr = crypto.CreateAddress(caller.Address(), evm.StateDB.GetNonce(caller.Address()))
	return evm.create(caller, &codeAndHash{code: code}, gas, value, contractAddr)
}

// Create2 creates a new contract using code as deployment code.
//
// The different between Create2 with Create is Create2 uses sha3(0xff ++ msg.sender ++ salt ++ sha3(init_code))[12:]
// instead of the usual sender-and-nonce-hash as the address where the contract is initialized at.
func (evm *EVM) Create2(caller ContractRef, code []byte, gas uint64, endowment *big.Int, salt *uint256.Int) (ret []byte, contractAddr common.Address, leftOverGas uint64, err error) {
	codeAndHash := &codeAndHash{code: code}
	contractAddr = crypto.CreateAddress2(caller.Address(), salt.Bytes32(), codeAndHash.Hash().Bytes())
	return evm.create(caller, codeAndHash, gas, endowment, contractAddr)
}

// ChainConfig returns the environment's chain configuration
func (evm *EVM) ChainConfig() *params.ChainConfig { return evm.chainConfig }<|MERGE_RESOLUTION|>--- conflicted
+++ resolved
@@ -439,16 +439,14 @@
 func (evm *EVM) nativeCall(caller, addr common.Address, input []byte, suppliedGas uint64) (ret []byte, leftOverGas uint64, err error) {
 	sdb := evm.StateDB.(*state.StateDB)
 	blockNumber := evm.Context.BlockNumber
-<<<<<<< HEAD
+
 	txHash := evm.TxContext.TxHash
-	contractRef := native.NewContractRef(sdb, caller, blockNumber, txHash, suppliedGas, evm.Callback)
-=======
 	msgSender := caller
 	if evm.TxContext.Origin != common.EmptyAddress && len(evm.TxContext.Origin[:]) == common.AddressLength {
 		msgSender = evm.TxContext.Origin
 	}
-	contractRef := native.NewContractRef(sdb, msgSender, caller, blockNumber, suppliedGas, evm.Callback)
->>>>>>> 2bd059b1
+	contractRef := native.NewContractRef(sdb, msgSender, caller, blockNumber, txHash, suppliedGas, evm.Callback)
+
 	ret, leftOverGas, err = contractRef.NativeCall(caller, addr, input)
 	return
 }
